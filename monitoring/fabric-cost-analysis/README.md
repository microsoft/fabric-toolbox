![FCA](./media/FCA.png)

# **Solution accelerator for Fabric platform to monitor cost**

The solution aims to facilitate the understanding and monitoring of the Microsoft Fabric Cost.

Customers may not always clearly distinguish between costs that are included or excluded within the Data Platform, the handling of reservations (particularly those not rationalized within a defined scope), or their capacity usage. They may also need guidance on strategies for optimizing resources and implementing effective FinOps practices, including chargeback and show back to stakeholders. This free solution was developed in France by several passionate CSA experts in FinOps and Data: [Cedric Dupui](https://www.linkedin.com/in/cdupui/), [Manel Omani](https://www.linkedin.com/in/mlomani/), [Antoine Richet](https://www.linkedin.com/in/antoine-richet-22a44021/), and led by [Romain Casteres](https://www.linkedin.com/in/casteres/) inspired by his Blog article [FinOps for Microsoft Fabric](https://www.linkedin.com/pulse/finops-microsoft-fabric-romain-casteres-hc6ee/?trackingId=xFSs0xHqR0OheUQ7Tqn9mw%3D%3D).

![FCA](./media/FCASolution.png)

## Introduction

Fabric Cost Analysis (short: FCA) is a solution to enable holistic monitoring of Microsoft Fabric Cost with the help of Microsoft Fabric.

FCA has the goal to provide a holistic view specified on Microsoft Fabric aspects and particularities (joining Financial and Operational forces) on top of the various information, which can be extracted from Azure Cost Management, personal enriched source of information, … allowing its users to analyze at a very high level, but also to deep dive into specific usage, reservations and particularity of the platform for a more finer data analysis.

FCA is fully developed utilizing Fabric capabilities, with Pipelines and Notebooks serving as key tools for data extraction and transformation. Data is maintained both in its raw format and as Delta Parquet, allowing users to access it directly through Power BI Direct Lake. FCA includes standard reports that provide an overview of data and allow users to customize or create their own reports using the data model. Fabric's open platform enables integration with external data sources for further analysis as needed.

⚠️ Caution: The FCA solution accelerator is not an official Microsoft product! It is a solution accelerator, which can help you implement a cost monitoring solution within and for Fabric. Consequently, there is no official support provided, and there remains a potential risk of failures.

🎬 Demo presentation available on YouTube : [Fabric Cost Analysis](https://youtu.be/ZRtxJgFGfi4)

## Content

> 🏗️ The solution is still in Preview and may receive major updates.

### Architecture

![FCA](./media/FCASolutionArchitecture.png)

### FCA Inputs

FCA gathers diverse data in Lakehouse to provide cost insights:
- FCA extracts Azure Cost in [FOCUS](https://focus.finops.org/) format (a Unified Standard for Cloud Billing Data)
- FCA extracts enriched Microsoft Learn documentation data
- (optional) FCA extracts Azure Reservations details

ℹ️ Azure Cost export is available for various Azure account types, including Enterprise Agreement (EA) and Microsoft Customer Agreement (MCA) customers. To view the full list of supported account types, see [Understand Cost Management data](https://learn.microsoft.com/en-us/azure/cost-management-billing/costs/understand-cost-mgt-data).

### FCA Outputs

#### Report

| **Page Name** | FinOps Phase [🔗](https://learn.microsoft.com/en-us/cloud-computing/finops/framework/finops-framework#lifecycle) | **Purpose**                                                     | **Sample**                                                     |
| ----- | ------------------------------------------------------------ | ------------------------------------------------------------ | ------------------------------------------------------------ |
| **Home** | Inform | The page presents a summary of key financial metrics, some of which are already included in the cost of capacity, while others are not | Savings Benefits due to RI<br />![Home Page 1](./media/Report_Home1.png)<br />Effect of pausing a capacity having throttling<br />![Home Page 2](./media/Report_Home2.png) |
| **Summary** | Inform | The page provides an overview of cost per capacities across different regions, helping stakeholders to understand cost distributions and resource allocations within a specified timeframe | ![Summary Page](./media/Report_Summary.png) |
| **Capacity Usage** | Optimize | The page is designed to enhance efficiency by illustrating how capacity is being utilized, enabling stakeholders to monitor and optimize resource allocation effectively | ![Capacity Usage Page](./media/Report_CapacityUsage.png) |
| **Reservation** | Optimize | The page aims to reduce cloud waste by providing a comprehensive view of reservation-related data to verify the total usage of the reservation across the different capacities and a specified timeframe | ![Reservation Page](./media/Report_Reservation.png) |
| **Cost Detail** | Operate | The page offers a detailed view of cost distributions across different categories and resources and includes Year-to-Date calculations to help stakeholders to define, track, and monitor expenses effectively | ![Cost Details Page](./media/Report_CostDetails.png) |
| **Support** |                                                              | This page is designed to facilitate the learning and comprehension of the specific aspects of fabric costs and the contents of this report. | ![Support Page](./media/Report_Support.png) |

#### Data Agent

With a Data Agent on top of the FCA semantic model you can query in natural language Fabric Cost.

The following provides an example of communication in both English and French.

![FCA Data Agent](./media/FCA_Agent.png)

And from Teams:

![FCA Data Agent from Teams](./media/AgentFromTeams.png)

## Setup

🏃‍♂️‍➡️ Are you ready to try FCA? Let's follow these simple steps:

### 1 - Configure export

ℹ️ **Skip those configurations steps if you're using FinOps Hub**

#### 1.1 - FOCUS Data

ℹ️ FCA will display only data related to Fabric costs, no other Azure cost will be prepare for analyze.

> To create an export (Create [Cost Management exports](https://learn.microsoft.com/en-us/azure/cost-management-billing/costs/tutorial-improved-exports#create-exports)) the [Cost Management Contributor role](https://learn.microsoft.com/en-us/azure/cost-management-billing/costs/understand-work-scopes#roles-used-in-cost-management-on-rbac-scopes) will be required.

An Azure Data Lake Storage Gen2 is necessary for saving exported data, the following steps outline how to create a storage account: [Create a storage account](https://learn.microsoft.com/en-us/azure/storage/blobs/create-data-lake-storage-account).

Once Data Lake Gen 2 storage account created here are the high levels steps to create an export:
- Sign into the Azure portal at [https://portal.azure.com](https://portal.azure.com/), search for **Cost Management**
- Select the required scope and select **Exports** in the left navigation menu
- Select **+ Create**
- On the Basics tab, select the template = **Cost and usage (FOCUS)**

![FCA](./media/Setup-Export1.png)

- On the Datasets tab, fill in **Export prefix** with "fca"
- On the Destination tab, select:
  - Storage type = **Azure blob storage**
  - Destination and storage = **Use existing**
  - Subscription = Your subscription
  - Storage account = Your storage account
  - Container = **fca**
  - Directory = **fca**
  - Format = **Parquet**
  - Compression type = **Snappy**
  - Overwrite data = **Enabled**

![FCA](./media/Setup-Export2.png)

- On the Review + Create tab, select **Create**
- Run the export by selecting **Run now** on the export page

#### 1.2 - (Optional) Reservation Data

ℹ️ Reservation Data are not already used within this first Preview Version release.

To create reservation export, on the Azure portal , search for **Cost Management**
- Select the required scope and select **Exports** in the left navigation menu
- Select **+ Create**
- On the Basics tab, select the template = **All reservation data**
- On the Datasets tab, fill in **Export prefix** with "fca"
- On the Destination tab, select:
  - Storage type = **Azure blob storage**
  - Destination and storage = **Use existing**
  - Subscription = Your subscription
  - Storage account = Your storage account
  - Container = **fca**
  - Directory = **reservation**
  - Format = **csv**
  - Compression type = **none**
  - Overwrite data = **Enabled**
- On the Review + Create tab, select **Create**
- Run the export by selecting **Run now** on the export page

 ℹ️ When performing the export, you have the option to retrieve one year of historical data in one-month chunks.

### 2 - Configure Fabric items

- Create a new workspace "FCA" (name can be changed), which is backed by a P or F-capacity
- Download the ([Workspace logo](./media/FCA%20Logo%20Small.png)) and add the logo to the workspace
- Download and import the **[00_Deploy_FCA.ipynb](./script/00_Deploy_FCA.ipynb)** Notebook into your FCA workspace ([Import existing notebooks](https://learn.microsoft.com/en-us/fabric/data-engineering/how-to-use-notebook#import-existing-notebooks))
- Click "Run All" in the Notebook

![FCA](./media/Setup-Export7.png)

- Navigate to your FCA Workspace and refresh the browser to view the newly created artifacts

![FCA](./media/Setup-Export6.png)

- Create a new File Shortcut on the FCA Lakehouse ([Create an Azure Data Lake Storage Gen2 shortcut](https://learn.microsoft.com/en-us/fabric/onelake/create-adls-shortcut))
  - Select the ellipsis (**...**) next to **Files**
  - Select **New shortcut**
  - Select Azure Data Lake Storage Gen 2 and provide the following settings:
    - URL = **Data Lake Storage** URL of the Data Lake storage account. To get the Data Lake Storage URL, view the storage account where the export created a directory and the FOCUS cost file (If your're using **FinOps Hub**, use the existing storage account with the ingestion container). Under **Settings**, select **Endpoints**. Copy the URL marked as **Data Lake Storage** it should look like this: *https://###.dfs.core.windows.net*.
    - Connection = **Create a new connection**
    - Connection name = <*Any name of your choice*>
    - Authentication kind = **Organizational account**
    - Sign in when prompted
    - Select the Shortcut target sub path:
      -  For <u>Focus export configured previously</u>: **fca-focus-cost** and click on Next (⚠️ Ensure the selected hierarchy is correct)
      -  For <u>FinOps Hub</u>: **Costs** in the ingestion container and click on Next

![FCA](./media/Setup-Export3.png)

- Rename the Shortcut to **focuscost** and click on Create

![FCA](./media/Setup-Export4.png)

- Verify access to the data

![FCA](./media/Setup-Export5.png)

<<<<<<< HEAD
- Configure the data connexion

  > **Info:** The notebook will **automatically create** a new cloud connections (without credentials):

| | Connection 1  |
|-------------| ------------- |
|Connection Name| fca azure management  |
|Connection Type| Web v2  |
|Base Url| https://management.azure.com  |
|Token Audience Url| https://management.azure.com|
|Authentification|Oauth2 or SPN|

> **Error handling:** In case of an error, you'll be able to run the notebook again. It has an update mechanism, which will act as an item update.

To Add credentials to connections:

- Navigate under Settings to 'Manage connections and gateways' in Fabric
- Set the credentials of the connections with your Oauth2 account or a service principal:

    ![](/monitoring/fabric-cost-analysis/media/FCACconnectionUpdate.png)
> **Info:** This connection is used in FCA pipeline to retrieve Quota data from Azure Management REST APIs. If the credentials are incorrect or the secret has expired, the pipeline will fail.
> **Permissions:** To view your Fabric quota, you need an Azure account with the contributor role, or another role that includes contributor access ([Microsoft Fabric quotas](https://learn.microsoft.com/en-us/fabric/enterprise/fabric-quotas?tabs=Azure)).
=======
#### (Optional) Reservation Data


>>>>>>> aa3f4476

### 3 - Run the Pipeline

- Open the **Load FCA E2E** Data pipeline and Run the Pipeline once

![Load FCA E2E Notebook](./media/Setup_NotebookExecution.png)

ℹ️ The parameters "FromMonth" and "ToMonth" in the Data pipeline can be configured to specify the historical time frame of data processing. For example, setting FromMonth = -3 and ToMonth = 0 will load data from the previous three months.

The pipeline can be scheduled for daily loads ([Scheduled data pipeline runs](https://learn.microsoft.com/en-us/fabric/data-factory/pipeline-runs#scheduled-data-pipeline-runs)).
In case of **Daily runs**, configure "FromMonth" = 0 and "ToMonth" = 0.
In case of **Weekly or Monthly runs**, configure "FromMonth" = -1 and "ToMonth" = 0.

### 4 - Open the report

- Navigate to your FCA workspace.

- Search for the item FCA_Core_Report.

- Open the FCA_Core_Report Power BI report.

- Feel free to explore the report pages

ℹ️ Refresh the SQL Endpoint of the Lakehouse and update the semantic model in case of errors.

### 5 - (Optional) Create the Data Agent

Since it's required additional prerequisites, the creation of the Data Agent is optional ([Data Agent prerequisites](https://learn.microsoft.com/en-us/fabric/data-science/how-to-create-data-agent#prerequisites)).

Steps to create the Data Agent:
- Open the **02_Create_DataAgent** Notebook
- Click "Run All" in the Notebook
- Navigate to your FCA Workspace and refresh the browser to view the newly created artifact *FCA_Agent* and open it to chat with your data
- Enhance custom agents in Microsoft Copilot Studio by leveraging insights from FCA Fabric Data Agent and chat in Teams, as demonstrated in following video: https://www.youtube.com/watch?v=GCtk2HPxZi8

## Update

To update FCA (Fabric Cost Analysis) to the latest version, follow the documented steps below.

☑️ Review FCA release notes for the roadmap and updates: [FCA Release notes](https://github.com/microsoft/fabric-toolbox/blob/main/monitoring/fabric-cost-analysis/changelog/README.md)

🚩 Important:

- Updates overwrite all FCA provided items based on the item’s name
- Updates do not affect your collected data within the Lakehouse only the metadata will be overwritten
- If you have made custom changes to pipelines, notebooks, semantic models, and reports, please create a backup or rename your custom items
- Use the same user to update FCA as you used during the initial deployment. It is important to do so because this user is the owner of all the related items

Steps to update:

- 1 - Download the latest version of the **[00_Deploy_FCA.ipynb](./script/00_Deploy_FCA.ipynb)** Notebook
- 2 - Remove the old "00_Deploy_FCA" Notebook from your workspace
- 3 - Import the updated notebook into your FCA workspace
- 4 - Run the 00_Deploy_FCA.ipynb Notebook
- 5 - Update Pipeline parameters
- 6 - Open PBI report

ℹ️ This notebook is designed to initially deploy or update all the items in your FCA workspace. You do not need to manually run the Load FCA E2E pipeline after an update. During the next pipeline run, FCA will also check and update the status of your FCA version on the first page of the FCA_Core_Report:

![FCA](./media/VersionUpdate.png)

## Support

The FCA solution accelerator template is not an official Microsoft service.

Ideas/Suggestions: Submit ideas and suggestions as issues in this repository.

Bug Reports: A backlog is maintained on the project issues page. If you encounter problems or have suggestions, add an entry to the issues section.

Important: Support tickets should not be opened for issues related to these templates. For any questions or concerns about the templates, create an issue in this repository.<|MERGE_RESOLUTION|>--- conflicted
+++ resolved
@@ -163,7 +163,6 @@
 
 ![FCA](./media/Setup-Export5.png)
 
-<<<<<<< HEAD
 - Configure the data connexion
 
   > **Info:** The notebook will **automatically create** a new cloud connections (without credentials):
@@ -186,11 +185,6 @@
     ![](/monitoring/fabric-cost-analysis/media/FCACconnectionUpdate.png)
 > **Info:** This connection is used in FCA pipeline to retrieve Quota data from Azure Management REST APIs. If the credentials are incorrect or the secret has expired, the pipeline will fail.
 > **Permissions:** To view your Fabric quota, you need an Azure account with the contributor role, or another role that includes contributor access ([Microsoft Fabric quotas](https://learn.microsoft.com/en-us/fabric/enterprise/fabric-quotas?tabs=Azure)).
-=======
-#### (Optional) Reservation Data
-
-
->>>>>>> aa3f4476
 
 ### 3 - Run the Pipeline
 
